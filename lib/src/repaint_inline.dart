import 'package:flutter/rendering.dart';
import 'package:flutter/widgets.dart';
import 'package:meta/meta.dart';

import 'frame_rate.dart';
import 'repaint.dart';
import 'repainter_base.dart';

/// Internal widget RePaint for preserving inline state.
@internal
class RePaintInline<T extends Object?> extends StatefulWidget {
  /// Internal widget RePaint for preserving inline state.
  const RePaintInline({
    required this.render,
    this.setUp,
    this.update,
    this.tearDown,
    this.frameRate = const RePaintFrameRate.zero(),
    this.repaint,
    this.needsPaint = true,
    this.repaintBoundary = false,
    super.key,
  });

  /// Called when the controller is attached to the render box.
  /// Can be used to set up the initial custom state.
  final T Function(RePaintBox box)? setUp;

  /// Loop tick update.
  /// Called periodically by the loop.
  /// Can be used to update the custom state.
  final T? Function(RePaintBox box, T state, double delta)? update;

  /// Render current scene.
  final void Function(RePaintBox box, T state, Canvas canvas) render;

  /// Unmount and dispose the controller.
  final void Function(T state)? tearDown;

  /// Whether the controller should limit the frame rate.
  /// If `null` or less than 0, the frame rate is unlimited.
  /// 0 - Do not render the scene.
  /// 30 - limited to 30 frames per second.
  /// 60 - limited to 60 frames per second.
  /// 120 - limited to 120 frames per second.
  ///
  /// After the [frameRate] is set, the real frame rate will be lower.
  /// Before the frame rate, updates are limited by the flutter ticker,
  /// so the resulting frame rate will be noticeably lower.
  ///
  /// By default the frame rate is set to 0 and scene is updated only
  /// at [repaint] updates.
  final int? frameRate;

<<<<<<< HEAD
=======
  /// The listenable to repaint the scene.
  /// Can be used to repaint the scene when the listenable changes.
  final Listenable? repaint;

>>>>>>> c43dff6b
  /// Whether the controller should create a new layer for the scene.
  /// If `true`, the controller will create a new layer for the scene.
  /// If `false`, the controller will not create a new layer for the scene.
  ///
  /// This is useful when the controller needs to be repainted frequently
  /// separately from the other widgets and the scene is complex
  /// and has many layers.
  final bool repaintBoundary;

  /// The controller needs to be repainted after the update.
  ///
  /// If `true`, the controller will be repainted.
  /// That means the [paint] method will be called after the [update] method.
  ///
  /// If `false`, the controller will not be repainted.
  /// That means the [paint] method
  /// will not be called after the [update] method.
  ///
  /// This is useful when the controller does not need to be repainted
  /// after the update if the scene is static and does not changed over time.
  ///
  /// You can use this flag to optimize the rendering process.
  /// For example, implement a frame skipper or a frame limiter.
  ///
  /// If you want to skip the [update] method too,
  /// just check it in the [update] method and return immediately.
  final bool needsPaint;

  @override
  State<RePaintInline<T>> createState() => _RePaintInlineState<T>();
}

class _RePaintInlineState<T> extends State<RePaintInline<T>> {
  final _InlinePainter<T> painter = _InlinePainter<T>();

  /// Mark the controller as needing to be repainted.
  void markNeedsPaint() => painter.markNeedsPaint();

  @override
  void initState() {
    super.initState();
    painter.widget = widget;
    widget.repaint?.addListener(markNeedsPaint);
  }

  @override
  void didUpdateWidget(covariant RePaintInline<T> oldWidget) {
    super.didUpdateWidget(oldWidget);
    painter.widget = widget;
    if (!identical(widget.repaint, oldWidget.repaint)) {
      oldWidget.repaint?.removeListener(markNeedsPaint);
      widget.repaint?.addListener(markNeedsPaint);
    }
  }

  @override
<<<<<<< HEAD
=======
  void dispose() {
    super.dispose();
    widget.repaint?.removeListener(markNeedsPaint);
  }

  @override
>>>>>>> c43dff6b
  Widget build(BuildContext context) =>
      RePaint(painter: painter, repaintBoundary: widget.repaintBoundary);
}

/// Internal controller for inline state.
final class _InlinePainter<T> extends RePainterBase {
  /// Internal controller for inline state.
  _InlinePainter();

  RePaintInline<T>? widget;

  T? state;

  double _delta = 0;

  @override
  bool get needsPaint =>
      _needsPaint || _allowFrame && (widget?.needsPaint ?? true);
  bool _allowFrame = false;
  bool _needsPaint = true;

  /// Mark the controller as needing to be repainted.
  void markNeedsPaint() => _needsPaint = true;

  @override
  void mount(RePaintBox box, PipelineOwner owner) {
    state = widget?.setUp?.call(box);
    _delta = .0;
  }

  @override
  void update(RePaintBox box, Duration elapsed, double delta) {
    _delta += delta;
    switch (widget?.frameRate) {
      case 0:
        // Skip updating and rendering the game scene.
        _allowFrame = false;
        return;
      case null:
        // No frame rate limit.
        _allowFrame = true;
      case < 0:
        // No frame rate limit.
        _allowFrame = true;
      case int fr when fr > 0:
        final targetFrameTime = 1000 / fr;
        if (_delta < targetFrameTime) {
          _allowFrame = false;
          return; // Limit frame rate
        }
        _allowFrame = true;
    }
    final dt = _delta;
    _delta = .0; // Reset delta
    state = widget?.update?.call(box, state as T, dt) ?? state;
  }

  @override
  void unmount() {
    _needsPaint = _allowFrame = false;
    _delta = .0;
    widget?.tearDown?.call(state as T);
  }

  @override
  void paint(RePaintBox box, PaintingContext context) {
    _needsPaint = false;
    widget?.render(box, state as T, context.canvas);
  }
}<|MERGE_RESOLUTION|>--- conflicted
+++ resolved
@@ -52,13 +52,10 @@
   /// at [repaint] updates.
   final int? frameRate;
 
-<<<<<<< HEAD
-=======
   /// The listenable to repaint the scene.
   /// Can be used to repaint the scene when the listenable changes.
   final Listenable? repaint;
 
->>>>>>> c43dff6b
   /// Whether the controller should create a new layer for the scene.
   /// If `true`, the controller will create a new layer for the scene.
   /// If `false`, the controller will not create a new layer for the scene.
@@ -115,15 +112,12 @@
   }
 
   @override
-<<<<<<< HEAD
-=======
   void dispose() {
     super.dispose();
     widget.repaint?.removeListener(markNeedsPaint);
   }
 
   @override
->>>>>>> c43dff6b
   Widget build(BuildContext context) =>
       RePaint(painter: painter, repaintBoundary: widget.repaintBoundary);
 }
