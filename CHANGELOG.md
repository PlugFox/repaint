<<<<<<< HEAD
=======
## 0.1.1

- **ADDED**: `RePaint.inline` widget now has `repaint` property.
- **CHANGED**: `RePaint.inline` widget by default has `frameRate` set to 0.

>>>>>>> c43dff6b
## 0.1.0

- **ADDED**: `RePaint` and `RePaint.inline` widget now has `repaintBoundary` property.

## 0.0.8

- **FIXED**: Allow to select empty rect in `QuadTree` example.

## 0.0.7+1

- **ADDED**: Added `changeSize` method to `QuadTree`.
- **CHANGED**: Small changes in `QuadTree` documentation.

## 0.0.7

- **CHANGED**: Changed `QuadTree` implementation.

## 0.0.6

- **ADDED**: Basic `QuadTree` implementation and example
- **CHANGED**: Minimum Flutter version is now 3.27.0

## 0.0.5

- **CHANGED**: `frameRate` is replaced with `needsPaint` in `RePainter` delegate

## 0.0.4

- **ADDED**: More examples
- **CHANGED**: Change interface of `RePainter` delegate

## 0.0.3

- Updated Frame Limiter logic

## 0.0.2

- Added example project
- Added implicit inline factory for `RePaint` widget

## 0.0.1

- Basic functionality<|MERGE_RESOLUTION|>--- conflicted
+++ resolved
@@ -1,11 +1,8 @@
-<<<<<<< HEAD
-=======
 ## 0.1.1
 
 - **ADDED**: `RePaint.inline` widget now has `repaint` property.
 - **CHANGED**: `RePaint.inline` widget by default has `frameRate` set to 0.
 
->>>>>>> c43dff6b
 ## 0.1.0
 
 - **ADDED**: `RePaint` and `RePaint.inline` widget now has `repaintBoundary` property.
