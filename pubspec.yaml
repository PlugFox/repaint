--- conflicted
+++ resolved
@@ -3,11 +3,7 @@
 description: >
   Library for creating and managing a canvas similar to CustomPaint but with more features.
 
-<<<<<<< HEAD
-version: 0.1.0
-=======
 version: 0.1.1
->>>>>>> c43dff6b
 
 homepage: https://github.com/PlugFox/repaint
 
